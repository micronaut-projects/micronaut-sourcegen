[versions]
<<<<<<< HEAD
micronaut = "4.2.0"
=======
micronaut = "4.2.2"
>>>>>>> 772e6190
micronaut-docs = "2.0.0"
micronaut-test = "4.1.0"
groovy = "4.0.15"
spock = "2.3-groovy-4.0"
managed-kotlinpoet = "1.14.2"
google-truth = "1.1.3"
google-compile-testing = "0.19"
google-jimfs = "1.2"
mockito = "3.12.4"
junit-jupiter-engine = "5.9.2"
[libraries]
# Core
micronaut-core = { module = 'io.micronaut:micronaut-core-bom', version.ref = 'micronaut' }

managed-kotlinpoet = { module = "com.squareup:kotlinpoet", version.ref = "managed-kotlinpoet" }
managed-kotlinpoet-javapoet = { module = "com.squareup:kotlinpoet-javapoet", version.ref = "managed-kotlinpoet" }

# Testing
google-truth = { module = "com.google.truth:truth", version.ref = "google-truth" }
google-compile-testing = { module = "com.google.testing.compile:compile-testing", version.ref = "google-compile-testing" }
google-jimfs = { module = "com.google.jimfs:jimfs", version.ref = "google-jimfs" }
mockito = { module = "org.mockito:mockito-core", version.ref = "mockito" }
junit-jupiter-engine = { module = "org.junit.jupiter:junit-jupiter-engine", version.ref = "junit-jupiter-engine" }

[bundles]

[plugins]<|MERGE_RESOLUTION|>--- conflicted
+++ resolved
@@ -1,9 +1,5 @@
 [versions]
-<<<<<<< HEAD
-micronaut = "4.2.0"
-=======
 micronaut = "4.2.2"
->>>>>>> 772e6190
 micronaut-docs = "2.0.0"
 micronaut-test = "4.1.0"
 groovy = "4.0.15"
