[versions]
micronaut = "4.3.9"
micronaut-docs = "2.0.0"
micronaut-test = "4.1.0"
groovy = "4.0.15"
spock = "2.3-groovy-4.0"
managed-kotlinpoet = "1.16.0"
google-truth = "1.1.3"
google-compile-testing = "0.21.0"
google-jimfs = "1.3.0"
<<<<<<< HEAD
junit-jupiter-engine = "5.9.2"
=======
mockito = "3.12.4"
junit-jupiter-engine = "5.10.2"
>>>>>>> 414352c5

kotlin = '1.9.22'
ksp = '1.9.22-1.0.16'

[libraries]
# Core
micronaut-core = { module = 'io.micronaut:micronaut-core-bom', version.ref = 'micronaut' }

managed-kotlinpoet = { module = "com.squareup:kotlinpoet", version.ref = "managed-kotlinpoet" }
managed-kotlinpoet-javapoet = { module = "com.squareup:kotlinpoet-javapoet", version.ref = "managed-kotlinpoet" }

# Testing
google-truth = { module = "com.google.truth:truth", version.ref = "google-truth" }
google-compile-testing = { module = "com.google.testing.compile:compile-testing", version.ref = "google-compile-testing" }
google-jimfs = { module = "com.google.jimfs:jimfs", version.ref = "google-jimfs" }
junit-jupiter-engine = { module = "org.junit.jupiter:junit-jupiter-engine", version.ref = "junit-jupiter-engine" }

kotlin-gradle-plugin = { module = 'org.jetbrains.kotlin:kotlin-gradle-plugin', version.ref = 'kotlin' }
kotlin-gradle-allopen = { module = 'org.jetbrains.kotlin:kotlin-allopen', version.ref = 'kotlin' }
kotlin-gradle-ksp = { module = 'com.google.devtools.ksp:com.google.devtools.ksp.gradle.plugin', version.ref = 'ksp' }<|MERGE_RESOLUTION|>--- conflicted
+++ resolved
@@ -8,12 +8,7 @@
 google-truth = "1.1.3"
 google-compile-testing = "0.21.0"
 google-jimfs = "1.3.0"
-<<<<<<< HEAD
-junit-jupiter-engine = "5.9.2"
-=======
-mockito = "3.12.4"
 junit-jupiter-engine = "5.10.2"
->>>>>>> 414352c5
 
 kotlin = '1.9.22'
 ksp = '1.9.22-1.0.16'
