--- conflicted
+++ resolved
@@ -6,13 +6,8 @@
 google-truth = "1.4.2"
 google-compile-testing = "0.21.0"
 google-jimfs = "1.3.0"
-
-<<<<<<< HEAD
-kotlin = '1.9.22'
-=======
 kotlin = '1.9.23'
-ksp = '1.9.22-1.0.16'
->>>>>>> 49ef11ab
+ksp = '1.9.23-1.0.20'
 
 [libraries]
 # Core
