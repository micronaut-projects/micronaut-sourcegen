--- conflicted
+++ resolved
@@ -68,7 +68,9 @@
 
     @Override
     public void visitClass(ClassElement recordElement, VisitorContext context) {
-<<<<<<< HEAD
+        if (processed.contains(recordElement.getName())) {
+            return;
+        }
         try {
             if (!recordElement.isRecord()) {
                 throw new ProcessingException(recordElement, "Only records can be annotated with @Wither");
@@ -98,59 +100,6 @@
                     withMethod(recordElement, beanProperty, recordType, propertyAccessMethods)
                 );
             }
-=======
-        if (processed.contains(recordElement.getName())) {
-            return;
-        }
-        if (!recordElement.isRecord()) {
-            throw new ProcessingException(recordElement, "Only records can be annotated with @Wither");
-        }
-        String simpleName = recordElement.getSimpleName() + "Wither";
-        String witherClassName = recordElement.getPackageName() + "." + simpleName;
-
-        ClassTypeDef witherType = ClassTypeDef.of(witherClassName);
-        ClassTypeDef recordType = ClassTypeDef.of(recordElement);
-
-        InterfaceDef.InterfaceDefBuilder wither = InterfaceDef.builder(witherClassName)
-            .addModifiers(Modifier.PUBLIC);
-
-        List<PropertyElement> properties = recordElement.getBeanProperties();
-        Map<String, MethodDef> propertyAccessMethods = CollectionUtils.newHashMap(properties.size());
-        for (PropertyElement beanProperty : properties) {
-            MethodDef methodDef = MethodDef.builder(beanProperty.getSimpleName())
-                .addModifiers(Modifier.PUBLIC, Modifier.ABSTRACT)
-                .returns(TypeDef.of(beanProperty.getType()))
-                .build();
-            wither.addMethod(
-                methodDef
-            );
-            propertyAccessMethods.put(beanProperty.getName(), methodDef);
-        }
-        for (PropertyElement beanProperty : properties) {
-            String propertyName = beanProperty.getSimpleName();
-            TypeDef propertyTypeDef = TypeDef.of(beanProperty.getType());
-            wither.addMethod(
-                MethodDef.builder("with" + NameUtils.capitalize(propertyName))
-                    .addModifiers(Modifier.PUBLIC, Modifier.DEFAULT)
-                    .returns(recordType)
-                    .addParameter(propertyName, propertyTypeDef)
-                    .addStatements(withPropertyMethodStatement(recordElement, recordType, witherType, propertyTypeDef, beanProperty, propertyAccessMethods))
-                    .build()
-            );
-        }
-
-        if (recordElement.hasStereotype(Builder.class)) {
-            String builderSimpleName = recordElement.getSimpleName() + "Builder";
-            String builderClassName = recordElement.getPackageName() + "." + builderSimpleName;
-            ClassTypeDef builderType = ClassTypeDef.of(builderClassName);
-
-            MethodDef.MethodDefBuilder withMethodBuilder = MethodDef.builder("with")
-                .addModifiers(Modifier.PUBLIC, Modifier.DEFAULT)
-                .returns(builderType);
-            MethodDef withMethod = withMethodBuilder
-                .addStatement(withMethodStatement(recordElement, builderType, witherType, propertyAccessMethods))
-                .build();
->>>>>>> 3a884e69
 
             if (recordElement.hasStereotype(Builder.class)) {
                 String builderSimpleName = recordElement.getSimpleName() + "Builder";
@@ -168,6 +117,7 @@
             }
 
             InterfaceDef witherDef = wither.build();
+            processed.add(recordElement.getName());
             context.visitGeneratedSourceFile(
                 witherDef.getPackageName(),
                 witherDef.getSimpleName(),
@@ -186,25 +136,6 @@
         } catch (Exception e) {
             throw new ProcessingException(recordElement, "Failed to generate a wither: " + e.getMessage(), e);
         }
-<<<<<<< HEAD
-=======
-
-        InterfaceDef witherDef = wither.build();
-        processed.add(recordElement.getName());
-        context.visitGeneratedSourceFile(
-            witherDef.getPackageName(),
-            witherDef.getSimpleName(),
-            recordElement
-        ).ifPresent(sourceFile -> {
-            try {
-                sourceFile.write(
-                    writer -> sourceGenerator.write(witherDef, writer)
-                );
-            } catch (IOException e) {
-                throw new RuntimeException(e);
-            }
-        });
->>>>>>> 3a884e69
     }
 
     private MethodDef createWithConsumerMethod(ClassTypeDef recordType, ClassTypeDef builderType, MethodDef withMethod) {
